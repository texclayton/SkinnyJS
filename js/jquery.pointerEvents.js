// Pointer Events polyfill for jQuery

(function ($, window, document, undefined)
{

var support = {
	touch: "ontouchend" in document,
	pointer: !!(navigator.pointerEnabled || navigator.msPointerEnabled)
};

$.extend( $.support, support );

function triggerCustomEvent (obj, eventType, event)
{
	var originalType = event.type;
	event = standardizePointerEvent(event);
	event.type = eventType;
	$.event.dispatch.call( obj, event );
	event.type = originalType;
}

// utility to just proxy through an event to a new event name
function proxyEventType (oldEventType, newEventType)
{
	return function ()
	{
		var thisObject = this;
		$(this).on(oldEventType, function (event)
		{
			triggerCustomEvent(thisObject, newEventType, event);
		});
	};
}

// utility to just prevent the default event behavior
function preventDefault (event)
{
	event.preventDefault();
}

var POINTER_TYPE_UNAVAILABLE = "unavailable";
var POINTER_TYPE_TOUCH = "touch";
var POINTER_TYPE_PEN = "pen";
var POINTER_TYPE_MOUSE = "mouse";

function standardizePointerEvent (event)
{
	var evObj = event.originalEvent;

	if (!evObj)
	{
		evObj = event.originalEvent = {};
	}

	//
	// standardize pointerType
	//
	evObj.POINTER_TYPE_UNAVAILABLE = POINTER_TYPE_UNAVAILABLE;
	evObj.POINTER_TYPE_TOUCH = POINTER_TYPE_TOUCH;
	evObj.POINTER_TYPE_PEN = POINTER_TYPE_PEN;
	evObj.POINTER_TYPE_MOUSE = POINTER_TYPE_MOUSE;

	// The old spec used numbers for the pointer type,
	// standardize to the new spec.
	switch (evObj.pointerType) {
		case 2:
			evObj.pointerType = evObj.POINTER_TYPE_TOUCH;
			break;
		case 3:
			evObj.pointerType = evObj.POINTER_TYPE_PEN;
			break;
		case 4:
			evObj.pointerType = evObj.POINTER_TYPE_MOUSE;
			break;
		default:
			if (/^touch/i.test(event.type))
			{
				evObj.pointerType = evObj.POINTER_TYPE_TOUCH;
			}
			else if (/^mouse/i.test(event.type) || event.type == "click")
			{
				evObj.pointerType = evObj.POINTER_TYPE_MOUSE;
			}
			break;
	}

	if (!evObj.pointerType)
	{
		evObj.pointerType = evObj.POINTER_TYPE_UNAVAILABLE;
	}

	//
	// standardize x/y coords
	//
	if (evObj.touches && evObj.touches.length > 0)
	{
		// touch events send an array of touches, which 99.9% has one item anyway...
		event.clientX = evObj.clientX = evObj.touches[0].clientX;
		event.clientY = evObj.clientY = evObj.touches[0].clientY;
	}

	return event;
}

// if browser does not natively handle pointer events,
// create special custom events to mimic them
if (!support.pointer)
{
	$.event.special.pointerdown =
	{
		preventClickEvents: false,

<<<<<<< HEAD
=======
		// timeout allowed between a touchstart and the ignoring of a mousedown (in milliseconds)
		ignoreMousedownTimeout: 30,

>>>>>>> 1c6b4b9e
		setup: function ()
		{
			var thisObject = this,
				$this = $( thisObject ),
				ignoreNextMousedownEvent = false;

			// add support for touch events
			if (support.touch)
			{
				$this.on("touchstart", function (event)
				{
					// prevent the click event from firing as well
					ignoreNextMousedownEvent = true;
					triggerCustomEvent(thisObject, "pointerdown", event);
				});
			}

			// now add support for mouse events
			$this.on("mousedown", function (event)
			{
				if (!ignoreNextMousedownEvent) {
					triggerCustomEvent(thisObject, "pointerdown", event);
				} else {
					ignoreNextMousedownEvent = false;
				}
			});

			if ($.event.special.pointerdown.preventClickEvents)
			{
				$this.on("click", preventDefault);
			}
		}
	};

	// pointerup defines when physical contact with a digitizer (screen) is broken,
	// or a mouse transitions from depressed to non-depressed (replaces touchend and mouseup)
	$.event.special.pointerup =
	{
		setup: function ()
		{
			var thisObject = this,
				$this = $( thisObject );

			// add support for touch events
			if (support.touch)
			{
				$this.on("touchend", function (event)
				{
					// prevent the mouseup event from firing as well
					event.preventDefault();

					triggerCustomEvent(thisObject, "pointerup", event);
				});
			}

			// now add support for mouse events
			$this.on("mouseup", function (event)
			{
				triggerCustomEvent(thisObject, "pointerup", event);
			});
		}
	};

	$.event.special.pointermove =
	{
		setup: function ()
		{
			var thisObject = this,
				$this = $( thisObject );

			// add support for touch events
			if (support.touch)
			{
				$this.on("touchmove", function (event)
				{
					// prevent the mousemove event from firing as well
					event.preventDefault();

					triggerCustomEvent(thisObject, "pointermove", event);
				});
			}

			// now add support for mouse events
			$this.on("mousemove", function (event)
			{
				triggerCustomEvent(thisObject, "pointermove", event);
			});
		}
	};

	// pointer over replaces mouseover, there is no equivalent for touch events
	$.event.special.pointerover =
	{
		setup: proxyEventType("mouseover", "pointerover")
		// we cannot just use bindType because we need to standardize the event object
	};

	// pointerout replaces mouseout, there is no equivalent for touch events
	$.event.special.pointerout =
	{
		setup: proxyEventType("mouseout", "pointerout")
		// we cannot just use bindType because we need to standardize the event object
	};
}

// for IE10 specific, we proxy though events so we do not need to deal
// with the various names or renaming of events.
else if (navigator.msPointerEnabled && !navigator.pointerEnabled)
{
	$.event.special.pointerdown =
	{
		delegateType: "MSPointerDown",
		bindType: "MSPointerDown"
	};

	$.event.special.pointerup =
	{
		delegateType: "MSPointerUp",
		bindType: "MSPointerUp"
	};

	$.event.special.pointermove =
	{
		delegateType: "MSPointerMove",
		bindType: "MSPointerMove"
	};

	$.event.special.pointerover =
	{
		delegateType: "MSPointerOver",
		bindType: "MSPointerOver"
	};

	$.event.special.pointerout =
	{
		delegateType: "MSPointerOut",
		bindType: "MSPointerOut"
	};
}

})( jQuery, window, document);<|MERGE_RESOLUTION|>--- conflicted
+++ resolved
@@ -110,12 +110,9 @@
 	{
 		preventClickEvents: false,
 
-<<<<<<< HEAD
-=======
 		// timeout allowed between a touchstart and the ignoring of a mousedown (in milliseconds)
 		ignoreMousedownTimeout: 30,
 
->>>>>>> 1c6b4b9e
 		setup: function ()
 		{
 			var thisObject = this,
