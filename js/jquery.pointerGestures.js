/// <reference path="jquery.pointerEvents.js" />

(function ($) {

    // also handles sweepleft, sweepright
    $.event.special.sweep = {
        // More than this horizontal displacement, and we will suppress scrolling.
        scrollSupressionThreshold: 30,

        // More time than this, and it isn't a sweep (swipe) it's a "hold" gesture.
        durationThreshold: 750,

        // Sweep horizontal displacement must be more than this.
        horizontalDistanceThreshold: 30,

        // Sweep vertical displacement must be less than this.
        verticalDistanceThreshold: 75,

        start: function (event) {
            return {
                time: +new Date(),
                coords: [event.pageX, event.pageY],
                origin: $(event.target)
            };
        },

        stop: function (event) {
            return {
                time: +new Date(),
                coords: [event.pageX, event.pageY]
            };
        },

        isSweep: function (start, stop, checkTime) {
            return (checkTime ? stop.time - start.time < $.event.special.sweep.durationThreshold : true) &&
                Math.abs(start.coords[0] - stop.coords[0]) > $.event.special.sweep.horizontalDistanceThreshold &&
                Math.abs(start.coords[1] - stop.coords[1]) < $.event.special.sweep.verticalDistanceThreshold;
        },

        handleSweep: function (start, stop) {
            if ($.event.special.sweep.isSweep(start, stop, true)) {
                var dir = start.coords[0] > stop.coords[0] ? "left" : "right";

                start.origin
                    .trigger("sweep", dir)
                    .trigger("sweep" + dir);
            }
        },

        add: $.event.delegateSpecial(function (handleObj) {
            var thisObject = this,
                $this = $(thisObject);

            handleObj.pointerdown = function (event) {
                var start = $.event.special.sweep.start(event),
                    stop;

                // we need to call prevent default because on IE browsers,
                // dragging anything with a mouse will start dragging the
                // element for "copy and paste" functionality
                // on other browsers, it will start selecting text
                // event.preventDefault();

                function move(event) {
                    if (!start) {
                        return;
                    }

                    stop = $.event.special.sweep.stop(event);

                    // prevent scrolling on touch devices
                    if (Math.abs(start.coords[0] - stop.coords[0]) > $.event.special.sweep.scrollSupressionThreshold) {
                        event.preventDefault();
                    }
                }

                function up() {
                    $this.off("pointermove", move);

                    if (start && stop) {
                        $.event.special.sweep.handleSweep(start, stop);
                    }

                    start = stop = undefined;
                }

                $this
                    .on("pointermove", move)
                    .one("pointerup", up);

                // set a timeout to ensure we cleanup, in case the "pointerup" isn't fired
                setTimeout(function () {
                    $this
                        .off("pointermove", handleObj.selector, move)
                        .off("pointerup", handleObj.selector, up);
                }, $.event.special.sweep.durationThreshold);
            };

            $this.on("pointerdown", handleObj.selector, handleObj.pointerdown);
        }),

        remove: $.event.delegateSpecial.remove(function (handleObj) {
            $(this).off("pointerdown", handleObj.selector, handleObj.pointerdown);
        })
    };

    // sweepleft and sweepright are just dummies, we have to
    // setup the handler for sweep so attach a dummy event
    $.each(["sweepleft", "sweepright"], function (i, event) {
        $.event.special[event] = {
            add: $.event.delegateSpecial(function (handleObj) {
                handleObj.noop = $.noop;
                $(this).on("sweep", handleObj.selector, handleObj.noop);
            }),

            remove: $.event.delegateSpecial.remove(function (handleObj) {
                $(this).off("sweep", handleObj.selector, handleObj.noop);
            })
        };
    });

    // utility to return the scroll-y position
    function scrollY() {
        return window.scrollY || $(window).scrollTop();
    }

    // also handles presshold
    $.event.special.press = {
        pressholdThreshold: 750,

        add: $.event.delegateSpecial(function (handleObj) {
            var thisObject = this;

            handleObj.pointerdown = function (event) {
                var start = $.event.special.sweep.start(event),
<<<<<<< HEAD
                    startScroll = window.scrollY,
=======
                    startScroll = scrollY(),
>>>>>>> 235d3c31
                    stop,
                    stopScroll,
                    timer,
                    origTarget = event.target,
                    isPresshold = false,
                    $this = $(this);

                // check that on pointermove we haven't swiped beyond the threshold for sweep
                function move(e) {
                    stop = $.event.special.sweep.stop(e);
                    stopScroll = window.scrollY;
                }

                // upon "pointerup", if we didn't trigger "presshold" then trigger a "press".
                function up(event) {
                    clearTimeout(timer);
                    // $document.off("pointercancel", clearPressHandlers);

<<<<<<< HEAD
                    // check to see if they scrolled, even 5 pixels
                    if (stopScroll && Math.abs(startScroll - stopScroll) > 5) {
=======
                    // unbind the pointer move
                    $this.off("pointermove", move);

                    // check to see if they scrolled, even 5 pixels
                    if (Math.abs(startScroll - scrollY()) > 5) {
>>>>>>> 235d3c31
                        return;
                    }

                    // check to see the action should be considered a a "sweep" event
                    if (stop && $.event.special.sweep.isSweep(start, stop)) {
                        return;
                    }

                    // Trigger a "press" event if the start target is the same as the stop target.
                    if (!isPresshold && origTarget === event.target) {
                        event.type = "press";
                        $.event.dispatch.call(thisObject, event);
                    }

                    // if this was a "presshold", prevent this "pointerup" event from causing more events
                    else if (isPresshold) {
                        event.stopPropagation();
                    }
                }

                $this
                    .on("pointermove", move)
                    .one("pointerup", up);

                // TODO: if the pointer is canceled for some reason, we need to cleanup
                // $document.on("pointercancel", clearPressHandlers);

                timer = setTimeout(function () {
                    // unbind the pointer move
                    $this.off("pointermove", move);

                    // toggle signal to ensure when the "pointerup" event we stop propagation
                    isPresshold = true;

                    // check to see if they scrolled, even 5 pixels
<<<<<<< HEAD
                    if (stopScroll && Math.abs(startScroll - stopScroll) > 5) {
=======
                    if (Math.abs(startScroll - scrollY()) > 5) {
>>>>>>> 235d3c31
                        return;
                    }

                    // check to see the action should be considered a a "sweep" event
                    if (stop && $.event.special.sweep.isSweep(start, stop)) {
                        return;
<<<<<<< HEAD
=======
                    }

                    // Trigger a "presshold" event if the start target is the same as the stop target.
                    if (origTarget === event.target) {
                        event.type = "presshold";
                        $.event.dispatch.call(thisObject, event);
>>>>>>> 235d3c31
                    }


                    // Trigger the presshold event now
                    event.type = "presshold";
                    $.event.dispatch.call(thisObject, event);
                }, $.event.special.press.pressholdThreshold);
            };

            $(thisObject).on("pointerdown", handleObj.selector, handleObj.pointerdown);
        }),

        remove: $.event.delegateSpecial.remove(function (handleObj) {
            $(this).off("pointerdown", handleObj.selector, handleObj.pointerdown);
        })
    };

    // presshold is just a dummy, it's handled by "press".
    $.event.special.presshold = {
        add: $.event.delegateSpecial(function (handleObj) {
            handleObj.noop = $.noop;
            $(this).on("press", handleObj.selector, handleObj.noop);
        }),

        remove: $.event.delegateSpecial.remove(function (handleObj) {
            $(this).off("press", handleObj.selector, handleObj.noop);
        })
    };

})(jQuery);<|MERGE_RESOLUTION|>--- conflicted
+++ resolved
@@ -133,13 +133,8 @@
 
             handleObj.pointerdown = function (event) {
                 var start = $.event.special.sweep.start(event),
-<<<<<<< HEAD
-                    startScroll = window.scrollY,
-=======
                     startScroll = scrollY(),
->>>>>>> 235d3c31
                     stop,
-                    stopScroll,
                     timer,
                     origTarget = event.target,
                     isPresshold = false,
@@ -148,7 +143,6 @@
                 // check that on pointermove we haven't swiped beyond the threshold for sweep
                 function move(e) {
                     stop = $.event.special.sweep.stop(e);
-                    stopScroll = window.scrollY;
                 }
 
                 // upon "pointerup", if we didn't trigger "presshold" then trigger a "press".
@@ -156,16 +150,11 @@
                     clearTimeout(timer);
                     // $document.off("pointercancel", clearPressHandlers);
 
-<<<<<<< HEAD
-                    // check to see if they scrolled, even 5 pixels
-                    if (stopScroll && Math.abs(startScroll - stopScroll) > 5) {
-=======
                     // unbind the pointer move
                     $this.off("pointermove", move);
 
                     // check to see if they scrolled, even 5 pixels
                     if (Math.abs(startScroll - scrollY()) > 5) {
->>>>>>> 235d3c31
                         return;
                     }
 
@@ -201,32 +190,20 @@
                     isPresshold = true;
 
                     // check to see if they scrolled, even 5 pixels
-<<<<<<< HEAD
-                    if (stopScroll && Math.abs(startScroll - stopScroll) > 5) {
-=======
                     if (Math.abs(startScroll - scrollY()) > 5) {
->>>>>>> 235d3c31
                         return;
                     }
 
                     // check to see the action should be considered a a "sweep" event
                     if (stop && $.event.special.sweep.isSweep(start, stop)) {
                         return;
-<<<<<<< HEAD
-=======
                     }
 
                     // Trigger a "presshold" event if the start target is the same as the stop target.
                     if (origTarget === event.target) {
                         event.type = "presshold";
                         $.event.dispatch.call(thisObject, event);
->>>>>>> 235d3c31
-                    }
-
-
-                    // Trigger the presshold event now
-                    event.type = "presshold";
-                    $.event.dispatch.call(thisObject, event);
+                    }
                 }, $.event.special.press.pressholdThreshold);
             };
 
